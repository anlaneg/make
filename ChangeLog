--- conflicted
+++ resolved
@@ -1,14 +1,3 @@
-<<<<<<< HEAD
-2013-04-20  Stefano Lattarini <stefano.lattarini@gmail.com>  (tiny change)
-
-	* README.git: Our autoconf input file is 'configure.ac', not
-	'configure.in'.  Adjust accordingly.
-	* build_w32.bat: Likewise.
-	* config.h-vms.template: Likewise.
-	* Makefile.DOS.template: Likewise.
-
-2013-04-16  Paul Smith  <psmith@gnu.org>
-=======
 2013-04-27  Eli Zaretskii  <eliz@gnu.org>
 
 	* read.c (record_files): Pay attention to .ONESHELL in MS-Windows.
@@ -25,7 +14,6 @@
 
 	* job.c (sync_output): Don't discard the output if
 	acquire_semaphore fails; instead, dump the output unsynchronized.
->>>>>>> e56aad40
 
 2013-04-27  Eli Zaretskii  <eliz@gnu.org>
 
@@ -90,6 +78,14 @@
 
 	* build_w32.bat: Add w32/compat/posixfcn.c to compilation and
 	linking commands.
+
+2013-04-20  Stefano Lattarini <stefano.lattarini@gmail.com>  (tiny change)
+
+	* README.git: Our autoconf input file is 'configure.ac', not
+	'configure.in'.  Adjust accordingly.
+	* build_w32.bat: Likewise.
+	* config.h-vms.template: Likewise.
+	* Makefile.DOS.template: Likewise.
 
 2013-04-16  Paul Smith  <psmith@gnu.org>
 
